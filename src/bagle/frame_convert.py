--- conflicted
+++ resolved
@@ -84,17 +84,10 @@
     day_to_yr = 365.25
 
     # UNITS: I think this is 1/days, NOT 1/years.
-<<<<<<< HEAD
     # Need to convert, depending on input units.
     if type(ra) == str:
         ra = str(str(Angle(ra, unit = u.hourangle)))
     
-=======
-    # Need to convert, depending on input units.   
-    if type(ra) == str:
-        ra = str(str(Angle(ra, unit = u.hourangle)))
-        
->>>>>>> 256daa42
     par_t0par = model.parallax_in_direction(ra, dec, t0par)
     dp_dt_t0par = model.dparallax_dt_in_direction(ra, dec, t0par)
 
@@ -214,7 +207,7 @@
         Use fixed on-sky coordinate system (Lu) or right-handed
         system based on murel and minimum separation (Gould)
     """
-<<<<<<< HEAD
+
     # Check inputs.
     _check_input_convert_helio_geo_phot(ra, dec, 
                                         t0_in, u0_in, tE_in, 
@@ -227,12 +220,6 @@
     if type(ra) == str:
         ra = str(str(Angle(ra, unit = u.hourangle)))
 
-=======
-    
-    if type(ra) == str:
-        ra = str(str(Angle(ra, unit = u.hourangle)))
-        
->>>>>>> 256daa42
     # Flip from LS to SL as needed (conversion equations assume SL)
     if murel_in=='LS':
         piEE_in *= -1
@@ -416,10 +403,6 @@
             u0vec_out = u0vec_in + tauhat_in * (t0par - t0_in)/tE_in - tauhat_out * (t0par - t0_out)/tE_out - piE*par_t0par
             u0_out = np.hypot(u0vec_out[0], u0vec_out[1])
 
-<<<<<<< HEAD
-
-=======
->>>>>>> 256daa42
     elif in_frame=='geo':
         try:
             dp_dt_t0par = -1*((tauhat_in/tE_in) - (tauhat_out/tE_out))/piE
